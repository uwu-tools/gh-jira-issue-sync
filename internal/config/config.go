--- conflicted
+++ resolved
@@ -104,15 +104,13 @@
 	// project represents the Jira project the user has requested.
 	project *jira.Project
 
-<<<<<<< HEAD
 	// encoderRegistry is used for encoding the config file to supported Viper types.
 	encoderRegistry *encoding.EncoderRegistry
-=======
+
 	// components represents the Jira components the user would like use for the sync.
 	// Comes from the value of the `jira-components` configuration parameter.
 	// Items in Jira will have the components field set to these values.
 	components []*jira.Component
->>>>>>> ee1bd0b6
 
 	// since is the parsed value of the `since` configuration parameter, which is the earliest that
 	// a GitHub issue can have been updated to be retrieved.
@@ -307,38 +305,21 @@
 
 // configFile is a serializable representation of the current Viper configuration.
 type configFile struct {
-<<<<<<< HEAD
-	LogLevel    string        `mapstructure:"log-level,omitempty"`
-	GithubToken string        `mapstructure:"github-token,omitempty"`
-	JiraUser    string        `mapstructure:"jira-user,omitempty"`
-	JiraPass    string        `mapstructure:"jira-pass,omitempty"`
-	JiraToken   string        `mapstructure:"jira-token,omitempty"`
-	JiraSecret  string        `mapstructure:"jira-secret,omitempty"`
-	JiraKey     string        `mapstructure:"jira-private-key-path,omitempty"`
-	JiraCKey    string        `mapstructure:"jira-consumer-key,omitempty"`
-	RepoName    string        `mapstructure:"repo-name,omitempty"`
-	JiraURI     string        `mapstructure:"jira-uri,omitempty"`
-	JiraProject string        `mapstructure:"jira-project,omitempty"`
-	Since       string        `mapstructure:"since,omitempty"`
-	Confirm     bool          `mapstructure:"confirm,omitempty"`
-	Timeout     time.Duration `mapstructure:"timeout,omitempty"`
-=======
-	LogLevel       string        `json:"log-level,omitempty" mapstructure:"log-level"`
-	GithubToken    string        `json:"github-token,omitempty" mapstructure:"github-token"`
-	JiraUser       string        `json:"jira-user,omitempty" mapstructure:"jira-user"`
-	JiraPass       string        `json:"jira-pass,omitempty" mapstructure:"jira-pass"`
-	JiraToken      string        `json:"jira-token,omitempty" mapstructure:"jira-token"`
-	JiraSecret     string        `json:"jira-secret,omitempty" mapstructure:"jira-secret"`
-	JiraKey        string        `json:"jira-private-key-path,omitempty" mapstructure:"jira-private-key-path"`
-	JiraCKey       string        `json:"jira-consumer-key,omitempty" mapstructure:"jira-consumer-key"`
-	RepoName       string        `json:"repo-name,omitempty" mapstructure:"repo-name"`
-	JiraURI        string        `json:"jira-uri,omitempty" mapstructure:"jira-uri"`
-	JiraProject    string        `json:"jira-project,omitempty" mapstructure:"jira-project"`
-	Since          string        `json:"since,omitempty" mapstructure:"since"`
-	JiraComponents []string      `json:"jira-components,omitempty" mapstructure:"jira-components"`
-	Confirm        bool          `json:"confirm,omitempty" mapstructure:"confirm"`
-	Timeout        time.Duration `json:"timeout,omitempty" mapstructure:"timeout"`
->>>>>>> ee1bd0b6
+	LogLevel       string        `mapstructure:"log-level,omitempty"`
+	GithubToken    string        `mapstructure:"github-token,omitempty"`
+	JiraUser       string        `mapstructure:"jira-user,omitempty"`
+	JiraPass       string        `mapstructure:"jira-pass,omitempty"`
+	JiraToken      string        `mapstructure:"jira-token,omitempty"`
+	JiraSecret     string        `mapstructure:"jira-secret,omitempty"`
+	JiraKey        string        `mapstructure:"jira-private-key-path,omitempty"`
+	JiraCKey       string        `mapstructure:"jira-consumer-key,omitempty"`
+	RepoName       string        `mapstructure:"repo-name,omitempty"`
+	JiraURI        string        `mapstructure:"jira-uri,omitempty"`
+	JiraProject    string        `mapstructure:"jira-project,omitempty"`
+	Since          string        `mapstructure:"since,omitempty"`
+	JiraComponents []string      `mapstructure:"jira-components"`
+	Confirm        bool          `mapstructure:"confirm,omitempty"`
+	Timeout        time.Duration `mapstructure:"timeout,omitempty"`
 }
 
 // UpdateConfig updates the `since` parameter to now, then saves the configuration file.
@@ -575,7 +556,6 @@
 	return &fieldIDs, nil
 }
 
-<<<<<<< HEAD
 // resetEncoding creates a new encoding registry with the currently supported file formats.
 func (c *Config) resetEncoding() error {
 	encoderRegistry := encoding.NewEncoderRegistry()
@@ -615,7 +595,8 @@
 
 	c.encoderRegistry = encoderRegistry
 	return nil
-=======
+}
+
 // getComponents resolves every component set in config against
 // Jira project, and returns with these components used by issue-sync.
 func (c *Config) getComponents(proj *jira.Project) ([]*jira.Component, error) {
@@ -647,7 +628,6 @@
 	}
 
 	return returnComponents, nil
->>>>>>> ee1bd0b6
 }
 
 // Errors
@@ -673,7 +653,6 @@
 	return fmt.Errorf("could not find ID custom field '%s'; check that it is named correctly", field) //nolint:goerr113
 }
 
-<<<<<<< HEAD
 // getConfigTypeFromName extracts the extension from the passed in filename,
 // returns json if it's empty.
 func getConfigTypeFromName(filename string) string {
@@ -685,10 +664,10 @@
 	}
 
 	return strings.TrimPrefix(ext, ".")
-=======
+}
+
 type ReadingJiraComponentError string
 
 func (r ReadingJiraComponentError) Error() string {
 	return fmt.Sprintf("could not find Jira component: %s; check that it is named correctly", string(r))
->>>>>>> ee1bd0b6
 }